#SNAPSHOT_DATE=`date -d 'today' '+%Y%m%d'`

# This is the snapshot date candidate for the first Garden Linux release
SNAPSHOT_DATE=20200427
IMAGE_BASENAME=garden-linux
<<<<<<< HEAD
VERSION=28-0
=======
VERSION=40-2
PUBLIC=
AWS_DISTRIBUTE=
>>>>>>> 33258a5d

all: all_dev all_prod

all_prod: aws gcp azure openstack vmware kvm

all_dev: aws-dev gcp-dev azure-dev openstack-dev vmware-dev

AWS_IMAGE_NAME=$(IMAGE_BASENAME)-aws-$(VERSION)
aws:
	./build.sh --features server,cloud,gardener,aws .build/aws bullseye $(SNAPSHOT_DATE)

aws-upload:
	./bin/make-ec2-ami --bucket ami-debian-image-test --region eu-central-1 --image-name=$(AWS_IMAGE_NAME) .build/aws/$(SNAPSHOT_DATE)/amd64/bullseye/rootfs.raw --permission-public "$(PUBLIC)" --distribute "$(AWS_DISTRIBUTE)"

AWS_DEV_IMAGE_NAME=$(IMAGE_BASENAME)-dev-aws-$(VERSION)
aws-dev:
	./build.sh --features server,cloud,gardener,aws,dev .build/aws-dev bullseye $(SNAPSHOT_DATE)

aws-dev-upload:
	./bin/make-ec2-ami --bucket ami-debian-image-test --region eu-central-1 --image-name=$(AWS_DEV_IMAGE_NAME) .build/aws-dev/aws-dev.raw --permission-public "$(PUBLIC)" --distribute "$(AWS_DISTRIBUTE)"

GCP_IMAGE_NAME=$(IMAGE_BASENAME)-gcp-$(VERSION)
gcp:
	./build.sh --features server,cloud,gardener,gcp .build/gcp bullseye $(SNAPSHOT_DATE)

gcp-upload:
	./bin/make-gcp-ami --bucket garden-linux-test --image-name $(GCP_IMAGE_NAME) --raw-image-path .build/gcp/$(SNAPSHOT_DATE)/amd64/bullseye/rootfs-gcpimage.tar.gz --permission-public "$(PUBLIC)"

GCP_DEV_IMAGE_NAME=$(IMAGE_BASENAME)-dev-gcp-$(VERSION)
gcp-dev:
	./build.sh --features server,cloud,gardener,gcp,dev .build/gcp-dev bullseye $(SNAPSHOT_DATE)

gcp-dev-upload:
	./bin/make-gcp-ami --bucket garden-linux-test --image-name $(GCP_DEV_IMAGE_NAME) --raw-image-path .build/gcp-dev/$(SNAPSHOT_DATE)/amd64/bullseye/rootfs-gcpimage.tar.gz --permission-public "$(PUBLIC)"

AZURE_IMAGE_NAME=$(IMAGE_BASENAME)-az-$(VERSION)
azure:
	./build.sh --features server,cloud,gardener,azure .build/azure-dev bullseye $(SNAPSHOT_DATE)

azure-upload:
	./bin/make-azure-ami --resource-group garden-linux --storage-account-name gardenlinux --image-path=.build/azure/$(AZURE_IMAGE_NAME).vhd --image-name=$(AZURE_IMAGE_NAME)

AZURE_DEV_IMAGE_NAME=$(IMAGE_BASENAME)-dev-az-$(VERSION)
azure-dev:
	./build.sh --features server,cloud,gardener,azure,dev .build/azure-dev bullseye $(SNAPSHOT_DATE)

azure-dev-upload:
	./bin/make-azure-ami --resource-group garden-linux --storage-account-name gardenlinux --image-path=.build/azure-dev/$(AZURE_DEV_IMAGE_NAME).vhd --image-name=$(AZURE_DEV_IMAGE_NAME)


OPENSTACK_IMAGE_NAME=$(IMAGE_BASENAME)-openstack-$(VERSION)
openstack:
	./build.sh --features server,cloud,gardener,openstack .build/openstack-dev bullseye $(SNAPSHOT_DATE)

OPENSTACK_DEV_IMAGE_NAME=$(IMAGE_BASENAME)-openstack-dev-$(VERSION)
openstack-dev:
	./build.sh --features server,cloud,gardener,openstack,dev .build/openstack-dev bullseye $(SNAPSHOT_DATE)

openstack-dev-upload:
	./bin/upload-openstack .build/openstack-dev/$(OPENSTACK_DEV_IMAGE_NAME).vmdk $(OPENSTACK_DEV_IMAGE_NAME)

VMWARE_DEV_IMAGE_NAME=$(IMAGE_BASENAME)-vmware-dev-$(VERSION)
vmware-dev:
	./build.sh --features server,cloud,gardener,vmware,dev .build/vmware-dev bullseye $(SNAPSHOT_DATE)

vmware:
	./build.sh --features server,cloud,gardener,vmware .build/vmware bullseye $(SNAPSHOT_DATE)

cloud:
	./build.sh --features server,cloud .build/cloud bullseye $(SNAPSHOT_DATE)

kvm:
	./build.sh --features server,cloud,kvm,dev .build/kvm bullseye $(SNAPSHOT_DATE)

onmetal:
	echo "TODO: implement"
	exit 1

clean:
	rm -rf .build<|MERGE_RESOLUTION|>--- conflicted
+++ resolved
@@ -3,13 +3,9 @@
 # This is the snapshot date candidate for the first Garden Linux release
 SNAPSHOT_DATE=20200427
 IMAGE_BASENAME=garden-linux
-<<<<<<< HEAD
 VERSION=28-0
-=======
-VERSION=40-2
 PUBLIC=
 AWS_DISTRIBUTE=
->>>>>>> 33258a5d
 
 all: all_dev all_prod
 
